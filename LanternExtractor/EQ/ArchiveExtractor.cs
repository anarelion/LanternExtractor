﻿using System.IO;
using LanternExtractor.EQ.Pfs;
using LanternExtractor.EQ.Sound;
using LanternExtractor.EQ.Wld;
using LanternExtractor.EQ.Wld.Helpers;
using LanternExtractor.Infrastructure;
using LanternExtractor.Infrastructure.Logger;

namespace LanternExtractor.EQ
{
    public static class ArchiveExtractor
    {
        public static void Extract(string path, string rootFolder, ILogger logger, Settings settings)
        {
            string archiveName = Path.GetFileNameWithoutExtension(path);

            if (string.IsNullOrEmpty(archiveName))
            {
                return;
            }


            string shortName = archiveName.Split('_')[0];
            var s3dArchive = new PfsArchive(path, logger);

            if (!s3dArchive.Initialize())
            {
                logger.LogError("LanternExtractor: Failed to initialize PFS archive at path: " + path);
                return;
            }

            if (settings.RawS3dExtract)
            {
                s3dArchive.WriteAllFiles(Path.Combine(rootFolder + shortName, archiveName));
                return;
            }

            // For non WLD files, we can just extract their contents
            // Used for pure texture archives (e.g. bmpwad.s3d) and sound archives (e.g. snd1.pfs)
            // The difference between this and the raw export is that it will convert images to .png
            if (!s3dArchive.IsWldArchive)
            {
                WriteS3dTextures(s3dArchive, rootFolder + shortName, logger);
                return;
            }

            string wldFileName = archiveName + LanternStrings.WldFormatExtension;

            PfsFile wldFileInArchive = s3dArchive.GetFile(wldFileName);

            if (wldFileInArchive == null)
            {
                logger.LogError($"Unable to extract WLD file {wldFileName} from archive: {path}");
                return;
            }

            if (EqFileHelper.IsEquipmentArchive(archiveName))
            {
                ExtractArchiveEquipment(rootFolder, logger, settings, wldFileInArchive, shortName, s3dArchive);
            }
            else if (EqFileHelper.IsSkyArchive(archiveName))
            {
                ExtractArchiveSky(rootFolder, logger, settings, wldFileInArchive, shortName, s3dArchive);
            }
            else if (EqFileHelper.IsCharactersArchive(archiveName))
            {
                ExtractArchiveCharacters(path, rootFolder, logger, settings, archiveName, wldFileInArchive, shortName, s3dArchive);
            }
            else if (EqFileHelper.IsObjectsArchive(archiveName))
            {
                ExtractArchiveObjects(rootFolder, logger, settings, wldFileInArchive, shortName, s3dArchive);
            }
            else
            {
                ExtractArchiveZone(path, rootFolder, logger, settings, shortName, wldFileInArchive, s3dArchive);
            }

            MissingTextureFixer.Fix(archiveName);

        }

        private static void ExtractArchiveZone(string path, string rootFolder, ILogger logger, Settings settings,
            string shortName, PfsFile wldFileInArchive, PfsArchive s3dArchive)
        {
            // Some Kunark zones have a "_lit" which needs to be injected into the main zone file
            var s3dArchiveLit = new PfsArchive(path.Replace(shortName, shortName + "_lit"), logger);
            WldFileZone wldFileLit = null;

            if (s3dArchiveLit.Initialize())
            {
                var litWldFileInArchive = s3dArchiveLit.GetFile(shortName + "_lit.wld");
                wldFileLit = new WldFileZone(litWldFileInArchive, shortName, WldType.Zone,
                    logger, settings);
                wldFileLit.Initialize(rootFolder, false);

                var litWldLightsFileInArchive = s3dArchiveLit.GetFile(shortName + "_lit.wld");

                if (litWldLightsFileInArchive != null)
                {
                    var lightsWldFile =
                        new WldFileLights(litWldLightsFileInArchive, shortName, WldType.Lights, logger, settings, wldFileLit);
                    lightsWldFile.Initialize(rootFolder);
                }
            }

            var wldFile = new WldFileZone(wldFileInArchive, shortName, WldType.Zone, logger, settings, wldFileLit);

            // If we're trying to merge zone objects, inject here rather than pass down the chain to pull out later
            if (settings.ExportZoneWithObjects)
            {
                wldFile.BasePath = path;
                wldFile.BaseS3DArchive = s3dArchive;
                wldFile.WldFileToInject = wldFileLit;
                wldFile.RootFolder = rootFolder;
                wldFile.ShortName = shortName;
            }
<<<<<<< HEAD

            wldFile.Initialize(rootFolder);
            WriteWldTextures(s3dArchive, wldFile, rootFolder + shortName + "/Zone/Textures/", logger);
=======
            InitializeWldAndWriteTextures(wldFile, rootFolder, rootFolder + shortName + "/Zone/Textures/",
                s3dArchive, settings, logger);
>>>>>>> 109d1c7e

            PfsFile lightsFileInArchive = s3dArchive.GetFile("lights" + LanternStrings.WldFormatExtension);

            if (lightsFileInArchive != null)
            {
                var lightsWldFile =
                    new WldFileLights(lightsFileInArchive, shortName, WldType.Lights, logger, settings, wldFileLit);
                lightsWldFile.Initialize(rootFolder);
            }

            PfsFile zoneObjectsFileInArchive = s3dArchive.GetFile("objects" + LanternStrings.WldFormatExtension);

            if (zoneObjectsFileInArchive != null)
            {
                WldFileZoneObjects zoneObjectsWldFile = new WldFileZoneObjects(zoneObjectsFileInArchive, shortName,
                    WldType.ZoneObjects, logger, settings, wldFileLit);
                zoneObjectsWldFile.Initialize(rootFolder);
            }

            ExtractSoundData(shortName, rootFolder, settings);
        }

        private static void ExtractArchiveObjects(string rootFolder, ILogger logger, Settings settings,
            PfsFile wldFileInArchive, string shortName, PfsArchive s3dArchive)
        {
            var wldFile = new WldFileZone(wldFileInArchive, shortName, WldType.Objects, logger, settings);
            InitializeWldAndWriteTextures(wldFile, rootFolder, 
                rootFolder + ShortnameHelper.GetCorrectZoneShortname(shortName) + "/Objects/Textures/",
                s3dArchive, settings, logger);
        }

        private static void ExtractArchiveCharacters(string path, string rootFolder, ILogger logger, Settings settings,
            string archiveName, PfsFile wldFileInArchive, string shortName, PfsArchive s3dArchive)
        {
            WldFileCharacters wldFileToInject = null;

            // global3_chr contains just animations
            if (archiveName.StartsWith("global3_chr"))
            {
                var s3dArchive2 = new PfsArchive(path.Replace("global3_chr", "global_chr"), logger);

                if (!s3dArchive2.Initialize())
                {
                    logger.LogError("Failed to initialize PFS archive at path: " + path);
                    return;
                }

                PfsFile wldFileInArchive2 = s3dArchive2.GetFile("global_chr.wld");

                wldFileToInject = new WldFileCharacters(wldFileInArchive2, "global_chr", WldType.Characters,
                    logger, settings);
                wldFileToInject.Initialize(rootFolder, false);
            }

            var wldFile = new WldFileCharacters(wldFileInArchive, shortName, WldType.Characters,
                logger, settings, wldFileToInject);

            string exportPath = rootFolder + (settings.ExportCharactersToSingleFolder &&
                                              settings.ModelExportFormat == ModelExportFormat.Intermediate
                ? "characters/Textures/"
                : ShortnameHelper.GetCorrectZoneShortname(shortName) + "/Characters/Textures/");

            InitializeWldAndWriteTextures(wldFile, rootFolder, exportPath,
                s3dArchive, settings, logger);
        }

        private static void ExtractArchiveSky(string rootFolder, ILogger logger, Settings settings, PfsFile wldFileInArchive,
            string shortName, PfsArchive s3dArchive)
        {
            var wldFile = new WldFileZone(wldFileInArchive, shortName, WldType.Sky, logger, settings);
            InitializeWldAndWriteTextures(wldFile, rootFolder, rootFolder + shortName + "/Textures/",
                s3dArchive, settings, logger);
        }

        private static void ExtractArchiveEquipment(string rootFolder, ILogger logger, Settings settings,
            PfsFile wldFileInArchive, string shortName, PfsArchive s3dArchive)
        {
            var wldFile = new WldFileEquipment(wldFileInArchive, shortName, WldType.Equipment, logger, settings);
            var exportPath = rootFolder +
                (settings.ExportEquipmentToSingleFolder &&
                 settings.ModelExportFormat == ModelExportFormat.Intermediate
                    ? "equipment/Textures/"
                    : shortName + "/Textures/");

            InitializeWldAndWriteTextures(wldFile, rootFolder, exportPath, s3dArchive, settings, logger);
        }

        private static void InitializeWldAndWriteTextures(WldFile wldFile, string rootFolder, string texturePath,
            PfsArchive s3dArchive, Settings settings, ILogger logger)
        {
            if (settings.ModelExportFormat != ModelExportFormat.GlTF)
            {
                wldFile.Initialize(rootFolder);
                s3dArchive.FilenameChanges = wldFile.FilenameChanges;
                WriteWldTextures(s3dArchive, wldFile, texturePath, logger);
            }
            else // Exporting to GlTF requires that the texture images already be present 
            {
                wldFile.Initialize(rootFolder, false);
                s3dArchive.FilenameChanges = wldFile.FilenameChanges;
                WriteWldTextures(s3dArchive, wldFile, texturePath, logger);
                wldFile.ExportData();
            }
        }
        /// <summary>
        /// Writes textures from the PFS archive to disk, converting them to PNG
        /// </summary>
        /// <param name="s3dArchive"></param>
        /// <param name="filePath"></param>
        private static void WriteS3dTextures(PfsArchive s3dArchive, string filePath, ILogger logger)
        {
            var allFiles = s3dArchive.GetAllFiles();

            foreach (var file in allFiles)
            {
                if (file.Name.EndsWith(".bmp") || file.Name.EndsWith(".dds"))
                {
                    ImageWriter.WriteImageAsPng(file.Bytes, filePath, file.Name, false, logger);
                }
            }
        }

        /// <summary>
        /// Writes textures from the PFS archive to disk, handling masked materials from the WLD
        /// </summary>
        /// <param name="s3dArchive"></param>
        /// <param name="wldFile"></param>
        /// <param name="zoneName"></param>
        public static void WriteWldTextures(PfsArchive s3dArchive, WldFile wldFile, string zoneName, ILogger logger)
        {
            var allBitmaps = wldFile.GetAllBitmapNames();
            var maskedBitmaps = wldFile.GetMaskedBitmaps();

            foreach (var bitmap in allBitmaps)
            {
                string filename = bitmap;
                if (s3dArchive.FilenameChanges != null &&
                    s3dArchive.FilenameChanges.ContainsKey(Path.GetFileNameWithoutExtension(bitmap)))
                {
                    filename = s3dArchive.FilenameChanges[Path.GetFileNameWithoutExtension(bitmap)] + ".bmp";
                }

                var pfsFile = s3dArchive.GetFile(filename);

                if (pfsFile == null)
                {
                    continue;
                }

                bool isMasked = maskedBitmaps != null && maskedBitmaps.Contains(bitmap);
                ImageWriter.WriteImageAsPng(pfsFile.Bytes, zoneName, bitmap, isMasked, logger);
            }
        }

        private static void ExtractSoundData(string shortName, string rootFolder, Settings settings)
        {
            var sounds = new EffSndBnk(settings.EverQuestDirectory + shortName + "_sndbnk" +
                                       LanternStrings.SoundFormatExtension);
            sounds.Initialize();
            var soundEntries =
                new EffSounds(
                    settings.EverQuestDirectory + shortName + "_sounds" + LanternStrings.SoundFormatExtension, sounds);
            soundEntries.Initialize();
            soundEntries.ExportSoundData(shortName, rootFolder);
        }
    }
}<|MERGE_RESOLUTION|>--- conflicted
+++ resolved
@@ -114,14 +114,8 @@
                 wldFile.RootFolder = rootFolder;
                 wldFile.ShortName = shortName;
             }
-<<<<<<< HEAD
-
-            wldFile.Initialize(rootFolder);
-            WriteWldTextures(s3dArchive, wldFile, rootFolder + shortName + "/Zone/Textures/", logger);
-=======
             InitializeWldAndWriteTextures(wldFile, rootFolder, rootFolder + shortName + "/Zone/Textures/",
                 s3dArchive, settings, logger);
->>>>>>> 109d1c7e
 
             PfsFile lightsFileInArchive = s3dArchive.GetFile("lights" + LanternStrings.WldFormatExtension);
 
