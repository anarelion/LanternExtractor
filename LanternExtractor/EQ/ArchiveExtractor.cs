﻿using System.IO;
using LanternExtractor.EQ.Archive;
using LanternExtractor.EQ.Sound;
using LanternExtractor.EQ.Wld;
using LanternExtractor.EQ.Wld.Helpers;
using LanternExtractor.Infrastructure;
using LanternExtractor.Infrastructure.Logger;

namespace LanternExtractor.EQ
{
    public static class ArchiveExtractor
    {
        public static void Extract(string path, string rootFolder, ILogger logger, Settings settings)
        {
            string archiveName = Path.GetFileNameWithoutExtension(path);

            if (string.IsNullOrEmpty(archiveName))
            {
                return;
            }

<<<<<<< HEAD
            var archive = ArchiveFactory.GetArchive(path, logger);
=======
>>>>>>> e8e8c7ab
            string shortName = archiveName.Split('_')[0];

            if (!archive.Initialize())
            {
                logger.LogError("LanternExtractor: Failed to initialize archive at path: " + path);
                return;
            }

            if (settings.RawS3dExtract)
            {
<<<<<<< HEAD
                archive.WriteAllFiles(Path.Combine(rootFolder + shortName, archiveName));
=======
                s3dArchive.WriteAllFiles(Path.Combine(rootFolder, archiveName));
>>>>>>> e8e8c7ab
                return;
            }

            // For non WLD files, we can just extract their contents
            // Used for pure texture archives (e.g. bmpwad.s3d) and sound archives (e.g. snd1.pfs)
<<<<<<< HEAD
            // The difference between this and the raw export is that it will convert images to .png
            if (!archive.IsWldArchive)
=======
            // The difference between this and the raw export is that it will convert images to PNG
            if (!s3dArchive.IsWldArchive)
>>>>>>> e8e8c7ab
            {
                WriteS3dTextures(archive, rootFolder + shortName, logger);

                if (EqFileHelper.IsUsedSoundArchive(archiveName))
                {
<<<<<<< HEAD
                    var soundFolder = settings.ExportSoundsToSingleFolder ? "sounds" : shortName;
                    WriteS3dSounds(archive, rootFolder + soundFolder, logger);
=======
                    WriteS3dSounds(s3dArchive,
                        Path.Combine(rootFolder, settings.ExportSoundsToSingleFolder ? "sounds" : shortName), logger);
>>>>>>> e8e8c7ab
                }

                return;
            }

            string wldFileName = archiveName + LanternStrings.WldFormatExtension;

            var wldFileInArchive = archive.GetFile(wldFileName);

            if (wldFileInArchive == null)
            {
                logger.LogError($"Unable to extract WLD file {wldFileName} from archive: {path}");
                return;
            }

            if (EqFileHelper.IsEquipmentArchive(archiveName))
            {
                ExtractArchiveEquipment(rootFolder, logger, settings, wldFileInArchive, shortName, archive);
            }
            else if (EqFileHelper.IsSkyArchive(archiveName))
            {
                ExtractArchiveSky(rootFolder, logger, settings, wldFileInArchive, shortName, archive);
            }
            else if (EqFileHelper.IsCharacterArchive(archiveName))
            {
<<<<<<< HEAD
                ExtractArchiveCharacters(path, rootFolder, logger, settings, archiveName, wldFileInArchive, shortName, archive);
=======
                ExtractArchiveCharacters(path, rootFolder, logger, settings, archiveName, wldFileInArchive, shortName,
                    s3dArchive);
>>>>>>> e8e8c7ab
            }
            else if (EqFileHelper.IsObjectsArchive(archiveName))
            {
                ExtractArchiveObjects(path, rootFolder, logger, settings, wldFileInArchive, shortName, archive);
            }
            else
            {
                ExtractArchiveZone(path, rootFolder, logger, settings, shortName, wldFileInArchive, archive);
            }

            MissingTextureFixer.Fix(archiveName);
        }

        private static void ExtractArchiveZone(string path, string rootFolder, ILogger logger, Settings settings,
            string shortName, ArchiveFile wldFileInArchive, ArchiveBase archive)
        {
            // Some Kunark zones have a "_lit" which needs to be injected into the main zone file
            var archiveLit = ArchiveFactory.GetArchive(path.Replace(shortName, shortName + "_lit"), logger);
            WldFileZone wldFileLit = null;

            if (archiveLit.Initialize())
            {
                var litWldFileInArchive = archiveLit.GetFile(shortName + "_lit.wld");
                wldFileLit = new WldFileZone(litWldFileInArchive, shortName, WldType.Zone,
                    logger, settings);
                wldFileLit.Initialize(rootFolder, false);

                var litWldLightsFileInArchive = archiveLit.GetFile(shortName + "_lit.wld");

                if (litWldLightsFileInArchive != null)
                {
                    var lightsWldFile =
                        new WldFileLights(litWldLightsFileInArchive, shortName, WldType.Lights, logger, settings,
                            wldFileLit);
                    lightsWldFile.Initialize(rootFolder);
                }
            }

            var wldFile = new WldFileZone(wldFileInArchive, shortName, WldType.Zone, logger, settings, wldFileLit);

            // If we're trying to merge zone objects, inject here rather than pass down the chain to pull out later
            if (settings.ExportZoneWithObjects)
            {
                wldFile.BasePath = path;
                wldFile.BaseS3DArchive = archive;
                wldFile.WldFileToInject = wldFileLit;
                wldFile.RootFolder = rootFolder;
                wldFile.ShortName = shortName;
            }

            InitializeWldAndWriteTextures(wldFile, rootFolder, rootFolder + shortName + "/Zone/Textures/",
                archive, settings, logger);

            var lightsFileInArchive = archive.GetFile("lights" + LanternStrings.WldFormatExtension);

            if (lightsFileInArchive != null)
            {
                var lightsWldFile =
                    new WldFileLights(lightsFileInArchive, shortName, WldType.Lights, logger, settings, wldFileLit);
                lightsWldFile.Initialize(rootFolder);
            }

            var zoneObjectsFileInArchive = archive.GetFile("objects" + LanternStrings.WldFormatExtension);

            if (zoneObjectsFileInArchive != null)
            {
                WldFileZoneObjects zoneObjectsWldFile = new WldFileZoneObjects(zoneObjectsFileInArchive, shortName,
                    WldType.ZoneObjects, logger, settings, wldFileLit);
                zoneObjectsWldFile.Initialize(rootFolder);
            }

            ExtractSoundData(shortName, rootFolder, logger, settings);
        }

        private static void ExtractArchiveObjects(string path, string rootFolder, ILogger logger, Settings settings,
            ArchiveFile wldFileInArchive, string shortName, ArchiveBase archive)
        {
            // Some zones have a "_2_obj" which needs to be injected into the main zone file
            var archiveObj2 = ArchiveFactory.GetArchive(path.Replace(shortName + "_obj", shortName + "_2_obj"), logger);
            WldFileZone wldFileObj2 = null;

            if (archiveObj2.Initialize())
            {
                var obj2WldFileInArchive = archiveObj2.GetFile(shortName + "_2_obj.wld");
                wldFileObj2 = new WldFileZone(obj2WldFileInArchive, shortName, WldType.Zone,
                    logger, settings);
                wldFileObj2.Initialize(rootFolder, false);
            }

            var wldFile = new WldFileZone(wldFileInArchive, shortName, WldType.Objects, logger, settings, wldFileObj2);
            InitializeWldAndWriteTextures(wldFile, rootFolder,
                rootFolder + ShortnameHelper.GetCorrectZoneShortname(shortName) + "/Objects/Textures/",
                archive, settings, logger);
        }

        private static void ExtractArchiveCharacters(string path, string rootFolder, ILogger logger, Settings settings,
            string archiveName, ArchiveFile wldFileInArchive, string shortName, ArchiveBase archive)
        {
            WldFileCharacters wldFileToInject = null;

            // global3_chr contains just animations
            if (archiveName.StartsWith("global3_chr"))
            {
                var archive2 = ArchiveFactory.GetArchive(path.Replace("global3_chr", "global_chr"), logger);

                if (!archive2.Initialize())
                {
                    logger.LogError("Failed to initialize archive at path: " + path);
                    return;
                }

                var wldFileInArchive2 = archive2.GetFile("global_chr.wld");

                wldFileToInject = new WldFileCharacters(wldFileInArchive2, "global_chr", WldType.Characters,
                    logger, settings);
                wldFileToInject.Initialize(rootFolder, false);
            }

            var wldFile = new WldFileCharacters(wldFileInArchive, shortName, WldType.Characters,
                logger, settings, wldFileToInject);

            string exportPath = rootFolder + (settings.ExportCharactersToSingleFolder &&
                                              settings.ModelExportFormat == ModelExportFormat.Intermediate
                ? "characters/Textures/"
                : ShortnameHelper.GetCorrectZoneShortname(shortName) + "/Characters/Textures/");

            InitializeWldAndWriteTextures(wldFile, rootFolder, exportPath,
                archive, settings, logger);
        }

<<<<<<< HEAD
        private static void ExtractArchiveSky(string rootFolder, ILogger logger, Settings settings, ArchiveFile wldFileInArchive,
            string shortName, ArchiveBase archive)
=======
        private static void ExtractArchiveSky(string rootFolder, ILogger logger, Settings settings,
            PfsFile wldFileInArchive,
            string shortName, PfsArchive s3dArchive)
>>>>>>> e8e8c7ab
        {
            var wldFile = new WldFileZone(wldFileInArchive, shortName, WldType.Sky, logger, settings);
            InitializeWldAndWriteTextures(wldFile, rootFolder, rootFolder + shortName + "/Textures/",
                archive, settings, logger);
        }

        private static void ExtractArchiveEquipment(string rootFolder, ILogger logger, Settings settings,
            ArchiveFile wldFileInArchive, string shortName, ArchiveBase archive)
        {
            var wldFile = new WldFileEquipment(wldFileInArchive, shortName, WldType.Equipment, logger, settings);
            var exportPath = rootFolder +
                             (settings.ExportEquipmentToSingleFolder &&
                              settings.ModelExportFormat == ModelExportFormat.Intermediate
                                 ? "equipment/Textures/"
                                 : shortName + "/Textures/");

            InitializeWldAndWriteTextures(wldFile, rootFolder, exportPath, archive, settings, logger);
        }

        private static void InitializeWldAndWriteTextures(WldFile wldFile, string rootFolder, string texturePath,
            ArchiveBase archive, Settings settings, ILogger logger)
        {
            if (settings.ModelExportFormat != ModelExportFormat.GlTF)
            {
                wldFile.Initialize(rootFolder);
                archive.FilenameChanges = wldFile.FilenameChanges;
                WriteWldTextures(archive, wldFile, texturePath, logger);
            }
            else // Exporting to GlTF requires that the texture images already be present
            {
                wldFile.Initialize(rootFolder, false);
                archive.FilenameChanges = wldFile.FilenameChanges;
                WriteWldTextures(archive, wldFile, texturePath, logger);
                wldFile.ExportData();
            }
        }

        /// <summary>
        /// Writes sounds from the PFS archive to disk
        /// </summary>
        /// <param name="s3dArchive"></param>
        /// <param name="filePath"></param>
        private static void WriteS3dSounds(ArchiveBase s3dArchive, string filePath, ILogger logger)
        {
            var allFiles = s3dArchive.GetAllFiles();

            foreach (var file in allFiles)
            {
                if (file.Name.EndsWith(".wav"))
                {
                    SoundWriter.WriteSoundAsWav(file.Bytes, filePath, file.Name, logger);
                }
            }
        }

        /// <summary>
        /// Writes textures from the archive to disk, converting them to PNG
        /// </summary>
        /// <param name="archive"></param>
        /// <param name="filePath"></param>
        private static void WriteS3dTextures(ArchiveBase archive, string filePath, ILogger logger)
        {
            var allFiles = archive.GetAllFiles();

            foreach (var file in allFiles)
            {
                if (file.Name.EndsWith(".bmp") || file.Name.EndsWith(".dds"))
                {
                    ImageWriter.WriteImageAsPng(file.Bytes, filePath, file.Name, false, logger);
                }
            }
        }

        /// <summary>
        /// Writes textures from the archive to disk, handling masked materials from the WLD
        /// </summary>
        /// <param name="archive"></param>
        /// <param name="wldFile"></param>
        /// <param name="zoneName"></param>
        public static void WriteWldTextures(ArchiveBase archive, WldFile wldFile, string zoneName, ILogger logger)
        {
            var allBitmaps = wldFile.GetAllBitmapNames();
            var maskedBitmaps = wldFile.GetMaskedBitmaps();

            foreach (var bitmap in allBitmaps)
            {
                string filename = bitmap;
                if (archive.FilenameChanges != null &&
                    archive.FilenameChanges.ContainsKey(Path.GetFileNameWithoutExtension(bitmap)))
                {
                    filename = archive.FilenameChanges[Path.GetFileNameWithoutExtension(bitmap)] + ".bmp";
                }

                var pfsFile = archive.GetFile(filename);

                if (pfsFile == null)
                {
                    continue;
                }

                bool isMasked = maskedBitmaps != null && maskedBitmaps.Contains(bitmap);
                ImageWriter.WriteImageAsPng(pfsFile.Bytes, zoneName, bitmap, isMasked, logger);
            }
        }

        private static void ExtractSoundData(string shortName, string rootFolder, ILogger logger, Settings settings)
        {
            var envAudio = EnvAudio.Instance;
            var ealFilePath = Path.Combine(settings.EverQuestDirectory, "defaults.dat");
            if (!envAudio.Load(ealFilePath))
            {
                envAudio.Load(Path.ChangeExtension(ealFilePath, ".eal"));
            }

            var sounds = new EffSndBnk(settings.EverQuestDirectory + shortName + "_sndbnk" +
                                       LanternStrings.SoundFormatExtension);
            sounds.Initialize();

            var soundEntries =
                new EffSounds(
                    settings.EverQuestDirectory + shortName + "_sounds" + LanternStrings.SoundFormatExtension,
                    sounds, envAudio);
            soundEntries.Initialize(logger);
            soundEntries.ExportSoundData(shortName, rootFolder);
        }
    }
}<|MERGE_RESOLUTION|>--- conflicted
+++ resolved
@@ -19,10 +19,7 @@
                 return;
             }
 
-<<<<<<< HEAD
             var archive = ArchiveFactory.GetArchive(path, logger);
-=======
->>>>>>> e8e8c7ab
             string shortName = archiveName.Split('_')[0];
 
             if (!archive.Initialize())
@@ -33,35 +30,21 @@
 
             if (settings.RawS3dExtract)
             {
-<<<<<<< HEAD
-                archive.WriteAllFiles(Path.Combine(rootFolder + shortName, archiveName));
-=======
-                s3dArchive.WriteAllFiles(Path.Combine(rootFolder, archiveName));
->>>>>>> e8e8c7ab
+                archive.WriteAllFiles(Path.Combine(rootFolder, archiveName));
                 return;
             }
 
             // For non WLD files, we can just extract their contents
             // Used for pure texture archives (e.g. bmpwad.s3d) and sound archives (e.g. snd1.pfs)
-<<<<<<< HEAD
-            // The difference between this and the raw export is that it will convert images to .png
+            // The difference between this and the raw export is that it will convert images to PNG
             if (!archive.IsWldArchive)
-=======
-            // The difference between this and the raw export is that it will convert images to PNG
-            if (!s3dArchive.IsWldArchive)
->>>>>>> e8e8c7ab
             {
                 WriteS3dTextures(archive, rootFolder + shortName, logger);
 
                 if (EqFileHelper.IsUsedSoundArchive(archiveName))
                 {
-<<<<<<< HEAD
-                    var soundFolder = settings.ExportSoundsToSingleFolder ? "sounds" : shortName;
-                    WriteS3dSounds(archive, rootFolder + soundFolder, logger);
-=======
-                    WriteS3dSounds(s3dArchive,
+                    WriteS3dSounds(archive,
                         Path.Combine(rootFolder, settings.ExportSoundsToSingleFolder ? "sounds" : shortName), logger);
->>>>>>> e8e8c7ab
                 }
 
                 return;
@@ -87,12 +70,8 @@
             }
             else if (EqFileHelper.IsCharacterArchive(archiveName))
             {
-<<<<<<< HEAD
-                ExtractArchiveCharacters(path, rootFolder, logger, settings, archiveName, wldFileInArchive, shortName, archive);
-=======
                 ExtractArchiveCharacters(path, rootFolder, logger, settings, archiveName, wldFileInArchive, shortName,
-                    s3dArchive);
->>>>>>> e8e8c7ab
+                    archive);
             }
             else if (EqFileHelper.IsObjectsArchive(archiveName))
             {
@@ -223,14 +202,8 @@
                 archive, settings, logger);
         }
 
-<<<<<<< HEAD
-        private static void ExtractArchiveSky(string rootFolder, ILogger logger, Settings settings, ArchiveFile wldFileInArchive,
-            string shortName, ArchiveBase archive)
-=======
         private static void ExtractArchiveSky(string rootFolder, ILogger logger, Settings settings,
-            PfsFile wldFileInArchive,
-            string shortName, PfsArchive s3dArchive)
->>>>>>> e8e8c7ab
+            ArchiveFile wldFileInArchive, string shortName, ArchiveBase archive)
         {
             var wldFile = new WldFileZone(wldFileInArchive, shortName, WldType.Sky, logger, settings);
             InitializeWldAndWriteTextures(wldFile, rootFolder, rootFolder + shortName + "/Textures/",
