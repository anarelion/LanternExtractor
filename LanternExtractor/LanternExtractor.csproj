<Project Sdk="Microsoft.NET.Sdk">
  <PropertyGroup>
    <OutputType>Exe</OutputType>
    <TargetFramework>net6.0</TargetFramework>
    <PublishSingleFile>true</PublishSingleFile>
    <SelfContained>true</SelfContained>
    <EnableCompressionInSingleFile>true</EnableCompressionInSingleFile>
    <LangVersion>7</LangVersion>
    <GenerateAssemblyInfo>false</GenerateAssemblyInfo>
    <NoWarn>CA1416</NoWarn>
  </PropertyGroup>
  <PropertyGroup Condition="$([MSBuild]::VersionGreaterThanOrEquals('$(NETCoreSdkVersion)', '6.0'))">
    <UseCurrentRuntimeIdentifier>true</UseCurrentRuntimeIdentifier>
  </PropertyGroup>
  <PropertyGroup Condition="!$([MSBuild]::VersionGreaterThanOrEquals('$(NETCoreSdkVersion)', '6.0'))">
    <Arch>$([System.Runtime.InteropServices.RuntimeInformation]::OSArchitecture)</Arch>
    <RuntimeIdentifier Condition=" '$([MSBuild]::IsOSPlatform(Windows))' ">win-$(Arch.ToLower())</RuntimeIdentifier>
    <RuntimeIdentifier Condition=" '$([MSBuild]::IsOSPlatform(Linux))' ">linux-$(Arch.ToLower())</RuntimeIdentifier>
    <RuntimeIdentifier Condition=" '$([MSBuild]::IsOSPlatform(OSX))' ">osx-$(Arch.ToLower())</RuntimeIdentifier>
  </PropertyGroup>
  <ItemGroup>
<<<<<<< HEAD
    <Reference Include="mscorlib" />
    <Reference Include="System" />
    <Reference Include="System.ComponentModel.Composition" />
    <Reference Include="System.Core" />
    <Reference Include="System.Drawing" />
    <Reference Include="System.IO.Compression.FileSystem" />
    <Reference Include="System.Numerics" />
    <Reference Include="System.Xml.Linq" />
    <Reference Include="System.Data.DataSetExtensions" />
    <Reference Include="Microsoft.CSharp" />
    <Reference Include="System.Data" />
    <Reference Include="System.Xml" />
  </ItemGroup>
  <ItemGroup>
    <Compile Include="EqFileHelper.cs" />
    <Compile Include="EQ\ArchiveExtractor.cs" />
    <Compile Include="EQ\MusicCopier.cs" />
    <Compile Include="EQ\Pfs\PfsArchive.cs" />
    <Compile Include="EQ\Pfs\PfsFile.cs" />
    <Compile Include="EQ\ShortnameHelper.cs" />
    <Compile Include="EQ\Sound\ClientSounds.cs" />
    <Compile Include="EQ\Sound\EffSndBnk.cs" />
    <Compile Include="EQ\Sound\EffSounds.cs" />
    <Compile Include="EQ\Sound\EmissionType.cs" />
    <Compile Include="EQ\Sound\SoundConstants.cs" />
    <Compile Include="EQ\Sound\AudioInstance.cs" />
    <Compile Include="EQ\Sound\AudioType.cs" />
    <Compile Include="EQ\ClientDataCopier.cs" />
    <Compile Include="EQ\Sound\SoundTest.cs" />
    <Compile Include="EQ\Wld\DataTypes\ActorType.cs" />
    <Compile Include="EQ\Wld\DataTypes\Animation.cs" />
    <Compile Include="EQ\Wld\DataTypes\BoneTransform.cs" />
    <Compile Include="EQ\Wld\DataTypes\BspNode.cs" />
    <Compile Include="EQ\Wld\DataTypes\Color.cs" />
    <Compile Include="EQ\Wld\DataTypes\MaterialType.cs" />
    <Compile Include="EQ\Wld\DataTypes\MobVertexPiece.cs" />
    <Compile Include="EQ\Wld\DataTypes\ObjExportType.cs" />
    <Compile Include="EQ\Wld\DataTypes\Polygon.cs" />
    <Compile Include="EQ\Wld\DataTypes\RegionType.cs" />
    <Compile Include="EQ\Wld\DataTypes\RenderGroup.cs" />
    <Compile Include="EQ\Wld\DataTypes\SkeletonBone.cs" />
    <Compile Include="EQ\Wld\DataTypes\ZonelineInfo.cs" />
    <Compile Include="EQ\Wld\DataTypes\ZonelineType.cs" />
    <Compile Include="EQ\Wld\Exporters\ActorGltfExporter.cs" />
    <Compile Include="EQ\Wld\Exporters\ActorWriterNew.cs" />
    <Compile Include="EQ\Wld\Exporters\ActorWriterNewGlobal.cs" />
    <Compile Include="EQ\Wld\Exporters\GltfWriter.cs" />
    <Compile Include="EQ\Wld\Exporters\LegacyMeshIntermediateAssetWriter.cs" />
    <Compile Include="EQ\Wld\Exporters\AnimationWriter.cs" />
    <Compile Include="EQ\Wld\Exporters\BspTreeWriter.cs" />
    <Compile Include="EQ\Wld\Exporters\AmbientLightColorWriter.cs" />
    <Compile Include="EQ\Wld\Exporters\LightInstancesWriter.cs" />
    <Compile Include="EQ\Wld\Exporters\MeshExporter.cs" />
    <Compile Include="EQ\Wld\Exporters\ActorWriter.cs" />
    <Compile Include="EQ\Wld\Exporters\ActorObjExporter.cs" />
    <Compile Include="EQ\Wld\Exporters\ParticleSystemWriter.cs" />
    <Compile Include="EQ\Wld\Exporters\SkeletonHierarchyWriter.cs" />
    <Compile Include="EQ\Wld\Exporters\MeshIntermediateAssetWriter.cs" />
    <Compile Include="EQ\Wld\Exporters\MeshIntermediateMaterialsExporter.cs" />
    <Compile Include="EQ\Wld\Exporters\MeshObjMtlWriter.cs" />
    <Compile Include="EQ\Wld\Exporters\ObjectInstanceWriter.cs" />
    <Compile Include="EQ\Wld\Exporters\MeshObjWriter.cs" />
    <Compile Include="EQ\Wld\Exporters\TextAssetWriter.cs" />
    <Compile Include="EQ\Wld\Exporters\VertexColorsWriter.cs" />
    <Compile Include="EQ\Wld\Fragments\LegacyMesh.cs" />
    <Compile Include="EQ\Wld\Fragments\AmbientLight.cs" />
    <Compile Include="EQ\Wld\Fragments\BitmapName.cs" />
    <Compile Include="EQ\Wld\Fragments\BspRegion.cs" />
    <Compile Include="EQ\Wld\Fragments\BspTree.cs" />
    <Compile Include="EQ\Wld\Fragments\Camera.cs" />
    <Compile Include="EQ\Wld\Fragments\CameraReference.cs" />
    <Compile Include="EQ\Wld\Fragments\GlobalAmbientLight.cs" />
    <Compile Include="EQ\Wld\Fragments\Fragment06.cs" />
    <Compile Include="EQ\Wld\Fragments\Fragment07.cs" />
    <Compile Include="EQ\Wld\Fragments\Fragment17.cs" />
    <Compile Include="EQ\Wld\Fragments\Fragment18.cs" />
    <Compile Include="EQ\Wld\Fragments\ParticleSprite.cs" />
    <Compile Include="EQ\Wld\Fragments\ParticleSpriteReference.cs" />
    <Compile Include="EQ\Wld\Fragments\ParticleCloud.cs" />
    <Compile Include="EQ\Wld\Fragments\MeshAnimatedVerticesReference.cs" />
    <Compile Include="EQ\Wld\Fragments\Generic.cs" />
    <Compile Include="EQ\Wld\Fragments\LightInstance.cs" />
    <Compile Include="EQ\Wld\Fragments\LightSourceReference.cs" />
    <Compile Include="EQ\Wld\Fragments\LightSource.cs" />
    <Compile Include="EQ\Wld\Fragments\Mesh.cs" />
    <Compile Include="EQ\Wld\Fragments\MeshAnimatedVertices.cs" />
    <Compile Include="EQ\Wld\Fragments\MeshReference.cs" />
    <Compile Include="EQ\Wld\Fragments\Actor.cs" />
    <Compile Include="EQ\Wld\Fragments\ObjectInstance.cs" />
    <Compile Include="EQ\Wld\Fragments\BspRegionType.cs" />
    <Compile Include="EQ\Wld\Fragments\TrackFragment.cs" />
    <Compile Include="EQ\Wld\Fragments\TrackDefFragment.cs" />
    <Compile Include="EQ\Wld\Fragments\SkeletonHierarchy.cs" />
    <Compile Include="EQ\Wld\Fragments\SkeletonHierarchyReference.cs" />
    <Compile Include="EQ\Wld\Fragments\Material.cs" />
    <Compile Include="EQ\Wld\Fragments\BitmapInfo.cs" />
    <Compile Include="EQ\Wld\Fragments\BitmapInfoReference.cs" />
    <Compile Include="EQ\Wld\Fragments\MaterialList.cs" />
    <Compile Include="EQ\Wld\Fragments\VertexColors.cs" />
    <Compile Include="EQ\Wld\Fragments\VertexColorsReference.cs" />
    <Compile Include="EQ\Wld\Fragments\WldFragment.cs" />
    <Compile Include="EQ\Wld\Fragments\Fragment16.cs" />
    <Compile Include="EQ\Wld\Helpers\FragmentNameCleaner.cs" />
    <Compile Include="EQ\Wld\Helpers\CharacterFixer.cs" />
    <Compile Include="EQ\Wld\Helpers\MaterialFixer.cs" />
    <Compile Include="EQ\Wld\Helpers\MeshExportHelper.cs" />
    <Compile Include="EQ\Wld\Helpers\MissingTextureFixer.cs" />
    <Compile Include="EQ\Wld\ShaderType.cs" />
    <Compile Include="EQ\Wld\WldFile.cs" />
    <Compile Include="EQ\Wld\WldFileCharacters.cs" />
    <Compile Include="EQ\Wld\WldFileLights.cs" />
    <Compile Include="EQ\Wld\WldFileEquipment.cs" />
    <Compile Include="EQ\Wld\WldFileZone.cs" />
    <Compile Include="EQ\Wld\WldFileZoneObjects.cs" />
    <Compile Include="EQ\Wld\WldFragmentBuilder.cs" />
    <Compile Include="EQ\Wld\WldIdentifier.cs" />
    <Compile Include="EQ\Wld\WldModifier.cs" />
    <Compile Include="EQ\Wld\WldStringDecoder.cs" />
    <Compile Include="EQ\Wld\WldType.cs" />
    <Compile Include="Infrastructure\BitAnalyzer.cs" />
    <Compile Include="Infrastructure\FileWriter.cs" />
    <Compile Include="Infrastructure\ImageWriter.cs" />
    <Compile Include="Infrastructure\Logger\ConsoleLogger.cs" />
    <Compile Include="Infrastructure\Logger\EmptyLogger.cs" />
    <Compile Include="Infrastructure\Logger\ILogger.cs" />
    <Compile Include="Infrastructure\Logger\LogVerbosity.cs" />
    <Compile Include="Infrastructure\Logger\TextFileLogger.cs" />
    <Compile Include="Infrastructure\SoundWriter.cs" />
    <Compile Include="Infrastructure\TextParser.cs" />
    <Compile Include="LanternExtractor.cs" />
    <Compile Include="LanternStrings.cs" />
    <Compile Include="ModelExportFormat.cs" />
    <Compile Include="Properties\AssemblyInfo.cs" />
    <Compile Include="Settings.cs" />
  </ItemGroup>
  <ItemGroup>
    <None Include="App.config" />
  </ItemGroup>
  <ItemGroup>
=======
>>>>>>> de2bfb1b
    <Content Include="ClientData\animationsources.txt">
      <CopyToOutputDirectory>PreserveNewest</CopyToOutputDirectory>
    </Content>
    <Content Include="settings.txt">
      <CopyToOutputDirectory>PreserveNewest</CopyToOutputDirectory>
    </Content>
  </ItemGroup>
  <ItemGroup>
    <PackageReference Include="GlmSharp">
      <Version>0.9.8</Version>
    </PackageReference>
    <PackageReference Include="Microsoft.CSharp" Version="4.7.0" />
    <PackageReference Include="Pfim">
      <Version>0.10.0</Version>
    </PackageReference>
    <PackageReference Include="SharpGLTF.Toolkit">
      <Version>1.0.0-alpha0025</Version>
    </PackageReference>
    <PackageReference Include="System.ComponentModel.Composition" Version="6.0.0" />
    <PackageReference Include="System.Data.DataSetExtensions" Version="4.5.0" />
    <PackageReference Include="DotNetZip" Version="1.16.0" />
    <PackageReference Include="System.Drawing.Common" Version="6.0.0" />
  </ItemGroup>
</Project><|MERGE_RESOLUTION|>--- conflicted
+++ resolved
@@ -19,148 +19,6 @@
     <RuntimeIdentifier Condition=" '$([MSBuild]::IsOSPlatform(OSX))' ">osx-$(Arch.ToLower())</RuntimeIdentifier>
   </PropertyGroup>
   <ItemGroup>
-<<<<<<< HEAD
-    <Reference Include="mscorlib" />
-    <Reference Include="System" />
-    <Reference Include="System.ComponentModel.Composition" />
-    <Reference Include="System.Core" />
-    <Reference Include="System.Drawing" />
-    <Reference Include="System.IO.Compression.FileSystem" />
-    <Reference Include="System.Numerics" />
-    <Reference Include="System.Xml.Linq" />
-    <Reference Include="System.Data.DataSetExtensions" />
-    <Reference Include="Microsoft.CSharp" />
-    <Reference Include="System.Data" />
-    <Reference Include="System.Xml" />
-  </ItemGroup>
-  <ItemGroup>
-    <Compile Include="EqFileHelper.cs" />
-    <Compile Include="EQ\ArchiveExtractor.cs" />
-    <Compile Include="EQ\MusicCopier.cs" />
-    <Compile Include="EQ\Pfs\PfsArchive.cs" />
-    <Compile Include="EQ\Pfs\PfsFile.cs" />
-    <Compile Include="EQ\ShortnameHelper.cs" />
-    <Compile Include="EQ\Sound\ClientSounds.cs" />
-    <Compile Include="EQ\Sound\EffSndBnk.cs" />
-    <Compile Include="EQ\Sound\EffSounds.cs" />
-    <Compile Include="EQ\Sound\EmissionType.cs" />
-    <Compile Include="EQ\Sound\SoundConstants.cs" />
-    <Compile Include="EQ\Sound\AudioInstance.cs" />
-    <Compile Include="EQ\Sound\AudioType.cs" />
-    <Compile Include="EQ\ClientDataCopier.cs" />
-    <Compile Include="EQ\Sound\SoundTest.cs" />
-    <Compile Include="EQ\Wld\DataTypes\ActorType.cs" />
-    <Compile Include="EQ\Wld\DataTypes\Animation.cs" />
-    <Compile Include="EQ\Wld\DataTypes\BoneTransform.cs" />
-    <Compile Include="EQ\Wld\DataTypes\BspNode.cs" />
-    <Compile Include="EQ\Wld\DataTypes\Color.cs" />
-    <Compile Include="EQ\Wld\DataTypes\MaterialType.cs" />
-    <Compile Include="EQ\Wld\DataTypes\MobVertexPiece.cs" />
-    <Compile Include="EQ\Wld\DataTypes\ObjExportType.cs" />
-    <Compile Include="EQ\Wld\DataTypes\Polygon.cs" />
-    <Compile Include="EQ\Wld\DataTypes\RegionType.cs" />
-    <Compile Include="EQ\Wld\DataTypes\RenderGroup.cs" />
-    <Compile Include="EQ\Wld\DataTypes\SkeletonBone.cs" />
-    <Compile Include="EQ\Wld\DataTypes\ZonelineInfo.cs" />
-    <Compile Include="EQ\Wld\DataTypes\ZonelineType.cs" />
-    <Compile Include="EQ\Wld\Exporters\ActorGltfExporter.cs" />
-    <Compile Include="EQ\Wld\Exporters\ActorWriterNew.cs" />
-    <Compile Include="EQ\Wld\Exporters\ActorWriterNewGlobal.cs" />
-    <Compile Include="EQ\Wld\Exporters\GltfWriter.cs" />
-    <Compile Include="EQ\Wld\Exporters\LegacyMeshIntermediateAssetWriter.cs" />
-    <Compile Include="EQ\Wld\Exporters\AnimationWriter.cs" />
-    <Compile Include="EQ\Wld\Exporters\BspTreeWriter.cs" />
-    <Compile Include="EQ\Wld\Exporters\AmbientLightColorWriter.cs" />
-    <Compile Include="EQ\Wld\Exporters\LightInstancesWriter.cs" />
-    <Compile Include="EQ\Wld\Exporters\MeshExporter.cs" />
-    <Compile Include="EQ\Wld\Exporters\ActorWriter.cs" />
-    <Compile Include="EQ\Wld\Exporters\ActorObjExporter.cs" />
-    <Compile Include="EQ\Wld\Exporters\ParticleSystemWriter.cs" />
-    <Compile Include="EQ\Wld\Exporters\SkeletonHierarchyWriter.cs" />
-    <Compile Include="EQ\Wld\Exporters\MeshIntermediateAssetWriter.cs" />
-    <Compile Include="EQ\Wld\Exporters\MeshIntermediateMaterialsExporter.cs" />
-    <Compile Include="EQ\Wld\Exporters\MeshObjMtlWriter.cs" />
-    <Compile Include="EQ\Wld\Exporters\ObjectInstanceWriter.cs" />
-    <Compile Include="EQ\Wld\Exporters\MeshObjWriter.cs" />
-    <Compile Include="EQ\Wld\Exporters\TextAssetWriter.cs" />
-    <Compile Include="EQ\Wld\Exporters\VertexColorsWriter.cs" />
-    <Compile Include="EQ\Wld\Fragments\LegacyMesh.cs" />
-    <Compile Include="EQ\Wld\Fragments\AmbientLight.cs" />
-    <Compile Include="EQ\Wld\Fragments\BitmapName.cs" />
-    <Compile Include="EQ\Wld\Fragments\BspRegion.cs" />
-    <Compile Include="EQ\Wld\Fragments\BspTree.cs" />
-    <Compile Include="EQ\Wld\Fragments\Camera.cs" />
-    <Compile Include="EQ\Wld\Fragments\CameraReference.cs" />
-    <Compile Include="EQ\Wld\Fragments\GlobalAmbientLight.cs" />
-    <Compile Include="EQ\Wld\Fragments\Fragment06.cs" />
-    <Compile Include="EQ\Wld\Fragments\Fragment07.cs" />
-    <Compile Include="EQ\Wld\Fragments\Fragment17.cs" />
-    <Compile Include="EQ\Wld\Fragments\Fragment18.cs" />
-    <Compile Include="EQ\Wld\Fragments\ParticleSprite.cs" />
-    <Compile Include="EQ\Wld\Fragments\ParticleSpriteReference.cs" />
-    <Compile Include="EQ\Wld\Fragments\ParticleCloud.cs" />
-    <Compile Include="EQ\Wld\Fragments\MeshAnimatedVerticesReference.cs" />
-    <Compile Include="EQ\Wld\Fragments\Generic.cs" />
-    <Compile Include="EQ\Wld\Fragments\LightInstance.cs" />
-    <Compile Include="EQ\Wld\Fragments\LightSourceReference.cs" />
-    <Compile Include="EQ\Wld\Fragments\LightSource.cs" />
-    <Compile Include="EQ\Wld\Fragments\Mesh.cs" />
-    <Compile Include="EQ\Wld\Fragments\MeshAnimatedVertices.cs" />
-    <Compile Include="EQ\Wld\Fragments\MeshReference.cs" />
-    <Compile Include="EQ\Wld\Fragments\Actor.cs" />
-    <Compile Include="EQ\Wld\Fragments\ObjectInstance.cs" />
-    <Compile Include="EQ\Wld\Fragments\BspRegionType.cs" />
-    <Compile Include="EQ\Wld\Fragments\TrackFragment.cs" />
-    <Compile Include="EQ\Wld\Fragments\TrackDefFragment.cs" />
-    <Compile Include="EQ\Wld\Fragments\SkeletonHierarchy.cs" />
-    <Compile Include="EQ\Wld\Fragments\SkeletonHierarchyReference.cs" />
-    <Compile Include="EQ\Wld\Fragments\Material.cs" />
-    <Compile Include="EQ\Wld\Fragments\BitmapInfo.cs" />
-    <Compile Include="EQ\Wld\Fragments\BitmapInfoReference.cs" />
-    <Compile Include="EQ\Wld\Fragments\MaterialList.cs" />
-    <Compile Include="EQ\Wld\Fragments\VertexColors.cs" />
-    <Compile Include="EQ\Wld\Fragments\VertexColorsReference.cs" />
-    <Compile Include="EQ\Wld\Fragments\WldFragment.cs" />
-    <Compile Include="EQ\Wld\Fragments\Fragment16.cs" />
-    <Compile Include="EQ\Wld\Helpers\FragmentNameCleaner.cs" />
-    <Compile Include="EQ\Wld\Helpers\CharacterFixer.cs" />
-    <Compile Include="EQ\Wld\Helpers\MaterialFixer.cs" />
-    <Compile Include="EQ\Wld\Helpers\MeshExportHelper.cs" />
-    <Compile Include="EQ\Wld\Helpers\MissingTextureFixer.cs" />
-    <Compile Include="EQ\Wld\ShaderType.cs" />
-    <Compile Include="EQ\Wld\WldFile.cs" />
-    <Compile Include="EQ\Wld\WldFileCharacters.cs" />
-    <Compile Include="EQ\Wld\WldFileLights.cs" />
-    <Compile Include="EQ\Wld\WldFileEquipment.cs" />
-    <Compile Include="EQ\Wld\WldFileZone.cs" />
-    <Compile Include="EQ\Wld\WldFileZoneObjects.cs" />
-    <Compile Include="EQ\Wld\WldFragmentBuilder.cs" />
-    <Compile Include="EQ\Wld\WldIdentifier.cs" />
-    <Compile Include="EQ\Wld\WldModifier.cs" />
-    <Compile Include="EQ\Wld\WldStringDecoder.cs" />
-    <Compile Include="EQ\Wld\WldType.cs" />
-    <Compile Include="Infrastructure\BitAnalyzer.cs" />
-    <Compile Include="Infrastructure\FileWriter.cs" />
-    <Compile Include="Infrastructure\ImageWriter.cs" />
-    <Compile Include="Infrastructure\Logger\ConsoleLogger.cs" />
-    <Compile Include="Infrastructure\Logger\EmptyLogger.cs" />
-    <Compile Include="Infrastructure\Logger\ILogger.cs" />
-    <Compile Include="Infrastructure\Logger\LogVerbosity.cs" />
-    <Compile Include="Infrastructure\Logger\TextFileLogger.cs" />
-    <Compile Include="Infrastructure\SoundWriter.cs" />
-    <Compile Include="Infrastructure\TextParser.cs" />
-    <Compile Include="LanternExtractor.cs" />
-    <Compile Include="LanternStrings.cs" />
-    <Compile Include="ModelExportFormat.cs" />
-    <Compile Include="Properties\AssemblyInfo.cs" />
-    <Compile Include="Settings.cs" />
-  </ItemGroup>
-  <ItemGroup>
-    <None Include="App.config" />
-  </ItemGroup>
-  <ItemGroup>
-=======
->>>>>>> de2bfb1b
     <Content Include="ClientData\animationsources.txt">
       <CopyToOutputDirectory>PreserveNewest</CopyToOutputDirectory>
     </Content>
